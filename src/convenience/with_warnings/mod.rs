<<<<<<< HEAD
#[derive(Debug, Eq, PartialEq)]
=======
use std::fmt::Display;

>>>>>>> b1d1a426
pub struct WithWarnings<D, W> {
    pub data: D,
    pub warnings: Vec<W>,
}

impl<D, W> WithWarnings<D, W> {
    pub fn flawless(data: D) -> Self {
        WithWarnings {
            data,
            warnings: Vec::new(),
        }
    }

    pub fn add_warning(mut self, warning: W) -> Self {
        self.warnings.push(warning);
        self
    }

    pub fn preface_warnings(mut self, mut warnings: Vec<W>) -> Self {
        warnings.append(&mut self.warnings);
        self.warnings = warnings;
        self
    }
}

impl<D, W: Display> WithWarnings<D, W> {
    pub fn report_warnings(self) -> D {
        for warning in self.warnings {
            println!("{warning}");
        }
        self.data
    }
}

pub type Result<D, W, E> = std::result::Result<WithWarnings<D, W>, E>;<|MERGE_RESOLUTION|>--- conflicted
+++ resolved
@@ -1,9 +1,6 @@
-<<<<<<< HEAD
-#[derive(Debug, Eq, PartialEq)]
-=======
 use std::fmt::Display;
 
->>>>>>> b1d1a426
+#[derive(Debug, Eq, PartialEq)]
 pub struct WithWarnings<D, W> {
     pub data: D,
     pub warnings: Vec<W>,
